--- conflicted
+++ resolved
@@ -311,7 +311,6 @@
                         total_loss += loss.item()
                         self.accelerator.backward(loss)
                     
-<<<<<<< HEAD
                     accelerator.wait_for_everyone()
                     grad_norm = compute_grad_norm(self.model.parameters())
                     accelerator.clip_grad_norm_(self.model.parameters(), 5.0)
@@ -319,66 +318,30 @@
                     self.lr_scheduler.step()
                     accelerator.wait_for_everyone()
 
+                    # --- Logging and Step Update ---
+                    # Log to WandB every 50 optimizer steps
                     if self.step % 50 == 0 and accelerator.is_main_process:
                         self.model.eval()
                         with torch.no_grad():
                             total_val_loss = 0.
+                            # Use a single validation batch for logging
                             val_data = {k: v.to(device) for k, v in next(self.val_iter).items()}
-                            losses = self.model(val_data["input_ids"], attn_mask=val_data["attention_mask"])
-                            val_loss = losses['reconstruction_loss'] + self.kld_weight * losses['kld_loss']
+                            losses = self.model.autoencode(val_data["input_ids"], attn_mask=val_data["attention_mask"])
+                            
+                            # Note: We don't normalize validation loss as it's for evaluation
+                            val_loss = losses['reconstruction_loss'] + self.kdl_weight * losses['kld_loss']
                             total_val_loss = val_loss.item()
+
                             logs = {"train/loss": total_loss, "val/loss": total_val_loss, "grad_norm": grad_norm,
                                     "lr": self.lr_scheduler.get_last_lr()[0], "step": self.step,
                                     "epoch": (self.step * self.grad_accumulate) / len(self.dataloader),
                                     "samples": self.step * self.train_bs * self.num_dev * self.grad_accumulate
-                                   }
-                            pbar.set_postfix(**logs)
-                            accelerator.log(logs, step=self.step)
-                        self.model.train()
-                    else:
-                        logs = {"train/loss": total_loss, 
-                                "grad_norm": grad_norm, 
-                                "lr": self.lr_scheduler.get_last_lr()[0]
-=======
-                    total_loss += loss.item()
-                    self.accelerator.backward(loss)
-    
-                accelerator.wait_for_everyone()
-                
-                # Gradient clipping and optimizer step are now performed once per accumulation cycle
-                grad_norm = compute_grad_norm(self.model.parameters())
-                accelerator.clip_grad_norm_(self.model.parameters(), 5.0)
-                
-                self.opt.step()
-                self.lr_scheduler.step()
-
-                accelerator.wait_for_everyone()
-
-                # --- Logging and Step Update ---
-                # Log to WandB every 50 optimizer steps
-                if self.step % 50 == 0 and accelerator.is_main_process:
-                    self.model.eval()
-                    with torch.no_grad():
-                        total_val_loss = 0.
-                        # Use a single validation batch for logging
-                        val_data = {k: v.to(device) for k, v in next(self.val_iter).items()}
-                        losses = self.model.autoencode(val_data["input_ids"], attn_mask=val_data["attention_mask"])
-                        
-                        # Note: We don't normalize validation loss as it's for evaluation
-                        val_loss = losses['reconstruction_loss'] + self.kdl_weight * losses['kld_loss']
-                        total_val_loss = val_loss.item()
-
-                        logs = {"train/loss": total_loss, "val/loss": total_val_loss, "grad_norm": grad_norm,
-                                "lr": self.lr_scheduler.get_last_lr()[0], "step": self.step,
-                                "epoch": (self.step * self.grad_accumulate) / len(self.dataloader),
-                                "samples": self.step * self.train_bs * self.num_dev * self.grad_accumulate
->>>>>>> c2c9da62
-                               }
-                        if accelerator.is_main_process:
-                             accelerator.log(logs, step=self.step)
-
-                    self.step += 1
-                    pbar.update(1)
+                                }
+                            if accelerator.is_main_process:
+                                accelerator.log(logs, step=self.step)
+
+                        self.step += 1
+                        pbar.update(1)
                     # prof.step()
 
         self.save()
